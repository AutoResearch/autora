--- conflicted
+++ resolved
@@ -157,14 +157,9 @@
 - Introduction: 'index.md'
 - Tutorials:
   - Home: 'tutorials/index.md'
-<<<<<<< HEAD
   - Introduction to AutoRA: 'tutorials/Introduction.ipynb'
-  - Automated Theorist: 'tutorials/Theorist.ipynb'
-  - Automated Experimentalist: 'tutorials/Experimentalist.ipynb'
-=======
   - Theorists: 'tutorials/Theorist.ipynb'
   - Experimentalists: 'tutorials/Experimentalist.ipynb'
->>>>>>> c8b033fc
   - Closed-Loop Discovery: 'workflow-tutorial/docs/interactive/Basic Usage.ipynb'
   - Online Closed-Loop Discovery: 'user-cookiecutter/docs/index.md'
 - User Guide:
