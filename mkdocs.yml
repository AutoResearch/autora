# yaml-language-server: $schema=https://squidfunk.github.io/mkdocs-material/schema.json

site_name: Automated Research Assistant
repo_url: 'https://github.com/autoresearch/autora/'
site_url: 'https://autoresearch.github.io/autora/'
edit_uri: 'blob/main/docs/'

extra:
  colab_base_url: 'https://colab.research.google.com/github/AutoResearch/autora/blob/gh-pages/'

theme:
  name: material
  logo: img/logo.png
  palette:
    # Palette toggle for light mode
    - scheme: default
      primary: black
      toggle:
        icon: material/brightness-7
        name: Switch to dark mode

    # Palette toggle for dark mode
    - scheme: slate
      primary: black
      toggle:
        icon: material/brightness-4
        name: Switch to light mode
  custom_dir: mkdocs/overrides
  features:
    - navigation.indexes

plugins:
  multirepo:
    nav_repos:
      - name: core
        import_url: "https://github.com/autoresearch/autora-core/?branch=main"
        imports: [
          "docs/pipeline/*",
          "docs/experimentalists/pooler/grid/*",
          "docs/experimentalists/pooler/random/*",
          "docs/experimentalists/sampler/random/*",
          "src/",
        ]
      - name: falsification
        import_url: "https://github.com/autoresearch/autora-experimentalist-falsification/?branch=main"
        imports: [
          "docs/*",
          "docs/sampler/*",
          "docs/pooler/*",
          "src/"
        ]
      - name: workflow-tutorial
        import_url: "https://github.com/autoresearch/autora-workflow/?branch=main"
        imports: ["docs/*"]
      - name: workflow
        import_url: "https://github.com/autoresearch/autora-workflow/?branch=main"
        imports: [ "src/" ]
      - name: darts
        import_url: "https://github.com/autoresearch/autora-theorist-darts/?branch=main"
        imports: [ "src/" ]
      - name: bsr
        import_url: "https://github.com/autoresearch/autora-theorist-bsr/?branch=main"
        imports: [ "src/" ]
      - name: bms
        import_url: "https://github.com/autoresearch/autora-theorist-bms/?branch=main"
        imports: [ "src/" ]
      - name: novelty
        import_url: "https://github.com/autoresearch/autora-experimentalist-sampler-novelty/?branch=main"
        imports: [ "src/" ]
      - name: inequality
        import_url: "https://github.com/autoresearch/autora-experimentalist-sampler-inequality/?branch=main"
        imports: [ "src/" ]
      - name: nearest-value
        import_url: "https://github.com/autoresearch/autora-experimentalist-sampler-nearest-value/?branch=main"
        imports: [ "src/" ]
      - name: disagreement
        import_url: "https://github.com/autoresearch/autora-experimentalist-sampler-model-disagreement/?branch=main"
        imports: [ "src/" ]
      - name: uncertainty
        import_url: "https://github.com/autoresearch/autora-experimentalist-sampler-uncertainty/?branch=main"
        imports: [ "src/" ]
  gen-files:
    scripts: [ "mkdocs/generate_code_reference.py" ]
  literate-nav: {}
  mkdocstrings:
    handlers:
      python:
        paths: [
          # from nav_repos above
          "./temp_dir/core/src/",
          "./temp_dir/workflow/src/",
          "./temp_dir/darts/src/",
          "./temp_dir/bms/src/",
          "./temp_dir/bsr/src/",
          "./temp_dir/novelty/src/",
          "./temp_dir/inequality/src/",
          "./temp_dir/nearest-value/src/",
          "./temp_dir/disagreement/src/",
          "./temp_dir/uncertainty/src/",
          "./temp_dir/falsification/src/",
        ]
        import:
          - https://scikit-learn.org/stable/objects.inv


  mkdocs-jupyter: # required to convert Jupyter notebooks
    include_source: true
    execute: false
    ignore_h1_titles: true
    ignore: [
      # ignore all files in the src/ directories – these don't need to be converted
      # this is needed because the pathlib PurePath.match doesn't allow for "**" patterns
      # (see https://github.com/python/cpython/pull/11171)
      # We don't want to just ignore all python files, because someone may at some point want to
      # use a .py notebook.
      # Alternatively, we could just have ignore: [ "*.py" ], but then we wouldn't be able to use
      #
      "src/autora/*.py",
      "src/autora/*/*.py",
      "src/autora/*/*/*.py",
      "src/autora/*/*/*/*.py",
      "src/autora/*/*/*/*/*.py",
    ]

  search: {}

hooks:
  - mkdocs/hooks.py

markdown_extensions:
  admonition: {}
  pymdownx.details: {}
  pymdownx.superfences: {}
  pymdownx.arithmatex: # required for equation display
    generic: true
  pymdownx.snippets: {}
  pymdownx.tabbed:
    alternate_style: true

extra_javascript: [
  # requirements for pymdownx.arithmetex:
  "javascripts/mathjax.js",
  "https://polyfill.io/v3/polyfill.min.js?features=es6",
  "https://cdn.jsdelivr.net/npm/mathjax@3/es5/tex-chtml.js"
]

nav:
- Introduction: 'index.md'
- Tutorials:
  - Home: 'tutorials/index.md'
  - Automated Theorist: 'tutorials/theorist.ipynb'
  - Automated Experimentalist: 'tutorials/experimentalist.ipynb'
  - Closed-Loop Discovery: 'workflow-tutorial/docs/interactive/Basic Usage.ipynb'
- User Guide:
  - Theorists:
    - Home: 'theorist/index.md'
    - DARTS: '!import https://github.com/autoresearch/autora-theorist-darts/?branch=main&extra_imports=["mkdocs/base.yml"]'
    - BMS: '!import https://github.com/autoresearch/autora-theorist-bms/?branch=main&extra_imports=["mkdocs/base.yml"]'
    - BSR: '!import https://github.com/autoresearch/autora-theorist-bsr/?branch=main&extra_imports=["mkdocs/base.yml"]'
  - Experimentalists:
    - Home: 'experimentalist/index.md'
    - Pipeline: 'core/docs/pipeline/Experimentalist Pipeline Examples.ipynb'
    - Samplers:
      - Random:
          - Home: 'core/docs/experimentalists/sampler/random/index.md'
          - Quickstart: 'core/docs/experimentalists/sampler/random/quickstart.md'
      - Novelty: '!import https://github.com/autoresearch/autora-experimentalist-sampler-novelty/?branch=main&extra_imports=["mkdocs/base.yml"]'
      - Inequality: '!import https://github.com/autoresearch/autora-experimentalist-sampler-inequality/?branch=main&extra_imports=["mkdocs/base.yml"]'
      - Nearest Value: '!import https://github.com/autoresearch/autora-experimentalist-sampler-nearest-value/?branch=main&extra_imports=["mkdocs/base.yml"]'
      - Model Disagreement: '!import https://github.com/autoresearch/autora-experimentalist-sampler-model-disagreement/?branch=main&extra_imports=["mkdocs/base.yml"]'
      - Uncertainty: '!import https://github.com/autoresearch/autora-experimentalist-sampler-uncertainty/?branch=main&extra_imports=["mkdocs/base.yml"]'
      - Falsification:
        - Home: 'falsification/docs/sampler/index.md'
        - Quickstart: 'falsification/docs/sampler/quickstart.md'
        - Examples:
          - Basic Usage: 'falsification/docs/sampler/Basic Usage.ipynb'
    - Poolers:
      - Grid:
          - Home: 'core/docs/experimentalists/pooler/grid/index.md'
          - Quickstart: 'core/docs/experimentalists/pooler/grid/quickstart.md'
      - Random:
          - Home: 'core/docs/experimentalists/pooler/random/index.md'
          - Quickstart: 'core/docs/experimentalists/pooler/random/quickstart.md'
      - Falsification:
        - Home: 'falsification/docs/pooler/index.md'
        - Quickstart: 'falsification/docs/pooler/quickstart.md'
        - Examples:
          - Basic Usage: 'falsification/docs/pooler/Basic Usage.ipynb'
  - Experiment Runners:
    - Home: 'experiment-runner/index.md'
    - Synthetic: '!import https://github.com/autoresearch/autora-synthetic/?branch=main&extra_imports=["mkdocs/base.yml"]'
    - Firebase-Prolific: '!import https://github.com/autoresearch/autora-experiment-runner-firebase-prolific/?branch=main&extra_imports=["mkdocs/base.yml"]'
    - Experimentation Managers:
      - Firebase: '!import https://github.com/autoresearch/autora-experiment-runner-experimentation-manager-firebase/?branch=main&extra_imports=["mkdocs/base.yml"]'
    - Recruitment Managers:
      - Prolific: '!import https://github.com/autoresearch/autora-experiment-runner-recruitment-manager-prolific/?branch=main&extra_imports=["mkdocs/base.yml"]'
  - Workflow: '!import https://github.com/autoresearch/autora-workflow/?branch=main&extra_imports=["mkdocs/base.yml"]'
- Contributor Guide:
  - Home: 'contribute/index.md'
  - Modules:
    - Home: 'contribute/modules/index.md'
    - Theorist: 'contribute/modules/theorist.md'
    - Experimentalist: 'contribute/modules/experimentalist.md'
    - Experiment Runner: 'contribute/modules/experiment-runner.md'
  - Core: 'contribute/core.md'
  - Environment Setup: 'contribute/setup.md'
<<<<<<< HEAD
  - Notebook: 'contribute/Notebook.ipynb'
  - Pre-Commit Hooks: 'contribute/pre-commit-hooks.md'
=======
  - Pre-Commit Hooks: 'contribute/pre-commit-hooks.md'
- Code Reference: reference/
>>>>>>> fec3fa92
<|MERGE_RESOLUTION|>--- conflicted
+++ resolved
@@ -204,10 +204,6 @@
     - Experiment Runner: 'contribute/modules/experiment-runner.md'
   - Core: 'contribute/core.md'
   - Environment Setup: 'contribute/setup.md'
-<<<<<<< HEAD
   - Notebook: 'contribute/Notebook.ipynb'
   - Pre-Commit Hooks: 'contribute/pre-commit-hooks.md'
-=======
-  - Pre-Commit Hooks: 'contribute/pre-commit-hooks.md'
-- Code Reference: reference/
->>>>>>> fec3fa92
+- Code Reference: reference/