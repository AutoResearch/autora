--- conflicted
+++ resolved
@@ -125,21 +125,12 @@
       - Prolific: '!import https://github.com/autoresearch/autora-experiment-runner-recruitment-manager-prolific/?branch=main&extra_imports=["mkdocs/base.yml"]'
   - Workflow: '!import https://github.com/autoresearch/autora-workflow/?branch=main&extra_imports=["mkdocs/base.yml"]'
 - Contributor Guide:
-<<<<<<< HEAD
-  - Overview: 'contribute/index.md'
-  - Module Contributions: 
-    - Overview: 'contribute/module.md'
-    - Theorist Contribution: 'contribute/theorist-module.md'
-    - Experimentalist Contribution: 'contribute/experimentalist-module.md'
-    - Experiment Runner: 'contribute/experiment-runner-module.md'
-  - Core Contributions: 'contribute/core.md'
-=======
   - Home: 'contribute/index.md'
   - Modules: 
     - Home: 'contribute/module.md'
     - Theorist: 'contribute/theorist-module.md'
     - Experimentalist: 'contribute/experimentalist-module.md'
+    - Experiment Runner: 'contribute/experiment-runner-module.md'
   - Core: 'contribute/core.md'
->>>>>>> 6c1a680a
   - Environment Setup: 'contribute/setup.md'
   - Pre-Commit Hooks: 'contribute/pre-commit-hooks.md'