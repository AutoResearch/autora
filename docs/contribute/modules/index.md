--- conflicted
+++ resolved
@@ -81,14 +81,9 @@
 
 ## Incorporating your module into the `autora` parent package
 
-Once your package is working and published, you can **make a pull request** on 
-<<<<<<< HEAD
-[`autora`](https://github.com/autoresearch/autora) to have it vetted and added to the "parent" package. Note, if you are not a member of the AutoResearch organization on GitHub, you will need to create a fork of the repository for the parent package and submit your pull request via that fork. If you are a member, you can create a pull request from a branch created directly from the parent package repository. Steps for creating a new branch to add your module are specified below.
-=======
-[`autora`](https://github.com/autoresearch/autora) to have it vetted and added to the "parent" package.
+Once your package is working and published, you can **make a pull request** on [`autora`](https://github.com/autoresearch/autora) to have it vetted and added to the "parent" package. Note, if you are not a member of the AutoResearch organization on GitHub, you will need to create a fork of the repository for the parent package and submit your pull request via that fork. If you are a member, you can create a pull request from a branch created directly from the parent package repository. Steps for creating a new branch to add your module are specified below.
 The following demonstrates how to add a package published under `autora-theorist-example` in PyPI in the GitHub 
 repository `example-contributor/contributor-theorist`
->>>>>>> 2ebfe459
 
 !!! success
     In order for your package to be included in the parent package, it must meet the following criteria:
