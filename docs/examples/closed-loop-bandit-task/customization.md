--- conflicted
+++ resolved
@@ -2,7 +2,6 @@
 
 The code you used in this example may serve as a template for future projects. The most important files are:
 
-<<<<<<< HEAD
 - **Autora Workflow** ``researcher_hub/autora_workflow.py``: Here, you can customize the AutoRA workflow.
 
 Adjusting the workflow may involve:
@@ -12,9 +11,3 @@
 
 
 - **Behavioral experiment** ``testng_zone/src/design/main.js``: Here, you can customzie the web-based experiment that is shown to the participant. You can find great tutorials on how to build jsPsych experiments on their [website](https://www.jspsych.org/latest/). Keep in mind, that you should build your website in a way that the conditions are used to customize the experiment. A good way to do so is by creating trial-sequences in ``autora_workflow.py`` and using them as ``timeline_variables``.
-=======
-Using other experimentalists to change the selection of experiment-conditions.
-Adjusting runners: In this example, we use jsPsych and javascript for the experiments, but depending on the experiment, you can interface with other devices or use other means to collect data.
-Using other theorists. The theorist that is used in the example is custom build for RL tasks. Depending on your experiment, you will use other theorists.
-(2) Website: testng_zone/src/design/main.js Here, you can customize the website that is shown to the participant. You can find good tutorials on how to build jsPsych experiments on their website Keep in mind, that you should build your website in a way that the conditions are used to customize the experiment. A good way to do so is by creating trial-sequences in autora_workflow.py and using them as timeline_variables.
->>>>>>> c97b8446
