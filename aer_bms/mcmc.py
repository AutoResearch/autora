--- conflicted
+++ resolved
@@ -31,35 +31,6 @@
 from aer_bms.prior import get_ops, get_prior, relu
 
 _logger = logging.getLogger(__name__)
-
-<<<<<<< HEAD
-
-# -----------------------------------------------------------------------------
-# The accepted operations (key: operation; value: #offspring)
-# -----------------------------------------------------------------------------
-OPS = get_ops()
-=======
-OPS = {
-    "sin": 1,
-    "cos": 1,
-    "tan": 1,
-    "exp": 1,
-    "log": 1,
-    "sinh": 1,
-    "cosh": 1,
-    "tanh": 1,
-    "pow2": 1,
-    "pow3": 1,
-    "abs": 1,
-    "sqrt": 1,
-    "fac": 1,
-    "-": 1,
-    "+": 2,
-    "*": 2,
-    "/": 2,
-    "**": 2,
-}
->>>>>>> 5b1c3d19
 
 
 class Node:
