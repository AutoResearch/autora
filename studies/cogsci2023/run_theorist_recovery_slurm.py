from models.models import model_inventory, param_dict
from sklearn.model_selection import train_test_split

from utils import (
    fit_theorist,
    get_DL,
    get_MSE,
    get_BIC,
    get_LL
)

from random import seed
import numpy as np
import argparse
import pickle
import time

# META PARAMETERS
num_repetitions = 20                 # specifies how many times to repeat the study (20)
test_size = 0.2                # proportion of test set size to training set size
low_memory = True

theorists = [
<<<<<<< HEAD
    'BMS Default',
    'BMS Williams2023Psychophysics',
    'BMS Williams2023CognitivePsychology',
    'BMS Williams2023CognitivePsychologyUpWeighted',
    'BMS Williams2023BehavioralEconomics',
    'BMS Williams2023BehavioralEconomicsUpWeighted']
=======
    'Regression',
    'MLP',
    'DARTS 3 Nodes',
    'BMS',
    'BSR'
    ]
>>>>>>> 29be7125

gts = ['weber_fechner',
       'stevens_power_law',
       'exp_learning',
       'expected_value',
       'prospect_theory',
       'stroop_model',
       'evc_demand_selection',
       'evc_coged',
       'evc_congruency',
       'shepard_luce_choice',
       'task_switching',
       'tva'
       ]

parser = argparse.ArgumentParser("parser")
parser.add_argument('--slurm_id', type=int, default=0, help='number of slurm array')
args = parser.parse_args()

repetitions = np.arange(num_repetitions)
gt_ids = np.arange(len(gts))
conditions = np.array(np.meshgrid(repetitions, gt_ids)).T.reshape(-1,2)

rep = conditions[args.slurm_id,0] # args.slurm_id
gt_id = conditions[args.slurm_id,1]
ground_truth_name = gts[gt_id]
seed(rep)

# get information from the ground truth model
if ground_truth_name not in model_inventory.keys():
    raise ValueError(f"Study {ground_truth_name} not found in model inventory.")
(metadata, data_fnc, experiment) = model_inventory[ground_truth_name]

# split data_closed_loop into training and test sets
X_full, y_full = data_fnc(metadata)
X_train, X_test, y_train, y_test = train_test_split(X_full, y_full,
                                                    test_size=test_size,
                                                    random_state=rep)

num_var = X_train.shape[1]
num_param = param_dict[ground_truth_name]

MSE_log = list()
DL_log = list()
BIC_log = list()
LL_log = list()
theory_log = list()
theorist_name_log = list()
elapsed_time_log = list()

for theorist_name in theorists:

    # fit the theorist
    st = time.time()
    theorist = fit_theorist(X_train, y_train, theorist_name, metadata, num_param, num_var)
    et = time.time()
    elapsed_time = et - st
    elapsed_time_log.append(elapsed_time)

    mse = get_MSE(theorist, X_test, y_test)
    ll = get_LL(mse)
    num_obs = X_test.shape[0]
    bic = get_BIC(theorist, theorist_name, mse, num_obs)
    dl = get_DL(theorist, theorist_name, mse, num_obs)

    MSE_log.append(mse)
    LL_log.append(ll)
    BIC_log.append(bic)
    DL_log.append(dl)
    if low_memory:
        theory_log.append(theorist_name)
    else:
        if hasattr(theorist, 'model_') and 'BMS' not in theorist_name:
            theory_log.append(theorist.model_)
        elif 'BSR' in theorist_name:
            theory_log.append('No BSR Theorist to Append')
            print('BSR not compatible with pickle')
            pass
        else:
            theory_log.append(theorist)
    theorist_name_log.append(theorist_name)

# save and load pickle file
file_name = "data_theorist/" + ground_truth_name + "_" + str(rep) + ".pickle"

with open(file_name, 'wb') as f:
    # simulation configuration
    configuration = dict()
    configuration["ground_truth_name"] = ground_truth_name
    configuration["repetitions"] = repetitions
    configuration["test_size"] = test_size

    object_list = [configuration,
                   MSE_log,
                   theory_log,
                   theorist_name_log,
                   elapsed_time_log,
                   DL_log,
                   BIC_log,
                   LL_log
                   ]

    pickle.dump(object_list, f)

# using datetime module
import datetime
# ct stores current time
ct = datetime.datetime.now()
print("current time:-", ct)<|MERGE_RESOLUTION|>--- conflicted
+++ resolved
@@ -21,21 +21,12 @@
 low_memory = True
 
 theorists = [
-<<<<<<< HEAD
-    'BMS Default',
-    'BMS Williams2023Psychophysics',
-    'BMS Williams2023CognitivePsychology',
-    'BMS Williams2023CognitivePsychologyUpWeighted',
-    'BMS Williams2023BehavioralEconomics',
-    'BMS Williams2023BehavioralEconomicsUpWeighted']
-=======
     'Regression',
     'MLP',
     'DARTS 3 Nodes',
     'BMS',
     'BSR'
     ]
->>>>>>> 29be7125
 
 gts = ['weber_fechner',
        'stevens_power_law',
