from functools import partial

import numpy as np
import pandas as pd
from sklearn.linear_model import LogisticRegression

from autora.experimentalist.filter import weber_filter
from autora.experimentalist.pipeline import make_pipeline
from autora.experimentalist.pooler.general_pool import grid_pool
from autora.experimentalist.sampler import uncertainty_sampler
from autora.variable import DV, IV, ValueType, VariableCollection


def test_experimentalist_uncertainty():
    """
    Tests the implementation of the experimentalist pipeline with an exhaustive pool of discrete
    values, Weber filter, uncertainty sampler. A logistic regression model is trained using
    synthetic Weber experiment data_closed_loop for use in Uncertainty sampling.

    """
<<<<<<< HEAD
    # Load the data_closed_loop
    datafile_path = pathlib.Path(__file__).parent.parent.joinpath(
        "example/sklearn/darts/weber_data.csv"
    )
    data = pd.read_csv(datafile_path)
    X = data[["S1", "S2"]]
    y = data["difference_detected"]
=======
    # Load the data
    resolution = 25
    s1_values = s2_values = np.linspace(0.2, 5.0, resolution)
    X = np.array(np.meshgrid(s1_values, s2_values)).T.reshape(-1, 2)
    # remove all combinations where s1 > s2
    X = X[X[:, 0] <= X[:, 1]]

    weber_constant = 1.0
    y = weber_constant * np.log(X[:, 1] / X[:, 0])

>>>>>>> fc02f538
    y_classified = np.where(y >= 0.5, 1, 0)

    # Train logistic regression model
    logireg_model = LogisticRegression()
    logireg_model.fit(X, y_classified)

    # Specify independent variables
    iv1 = IV(
        name="S1",
        allowed_values=np.linspace(0, 5, 5),
        units="intensity",
        variable_label="Stimulus 1 Intensity",
    )

    iv2 = IV(
        name="S2",
        allowed_values=np.linspace(0, 5, 5),
        units="intensity",
        variable_label="Stimulus 2 Intensity",
    )

    # The experimentalist pipeline doesn't actually use DVs, they are just specified here for
    # example.
    dv1 = DV(
        name="difference_detected",
        value_range=(0, 1),
        units="probability",
        variable_label="P(difference detected)",
        type=ValueType.PROBABILITY,
    )

    # Variable collection with ivs and dvs
    metadata = VariableCollection(
        independent_variables=[iv1, iv2],
        dependent_variables=[dv1],
    )

    n_trials = 10  # Number of trails for sampler to select

    # Set up pipeline functions with partial
    pooler_callable = partial(grid_pool, ivs=metadata.independent_variables)
    sampler = partial(
        uncertainty_sampler, model=logireg_model, n=n_trials, measure="least_confident"
    )

    # Initialize pipeline
    pipeline = make_pipeline([pooler_callable, weber_filter, sampler])
    # Run the pipeline
    results = pipeline.run()

    # ***Checks***
    # Is sampling the number of trials we expect
    assert len(results) == n_trials

    # Filter is selecting where IV1 >= IV2
    assert all([s[0] <= s[1] for s in results])

    # Uncertainty sampling is behaving as expected by comparing results with manual calculation
    pipeline_pool_filter = make_pipeline([pooler_callable, weber_filter])
    pool = np.array(list(pipeline_pool_filter.run()))  # Create filtered pool
    a_prob = logireg_model.predict_proba(pool)  # Get predicted probabilities
    # Calculate and sort max probability from each condition
    s_max_prob = pd.Series([np.max(s) for s in a_prob]).sort_values(ascending=True)
    select_idx = s_max_prob.index[
        0:n_trials
    ].to_list()  # Get index of lowest probabilities
    results_manual = pool[select_idx]  # Index conditions from pool
    # Check results from the function match manaual method
    assert np.array_equal(results, results_manual)<|MERGE_RESOLUTION|>--- conflicted
+++ resolved
@@ -15,18 +15,9 @@
     """
     Tests the implementation of the experimentalist pipeline with an exhaustive pool of discrete
     values, Weber filter, uncertainty sampler. A logistic regression model is trained using
-    synthetic Weber experiment data_closed_loop for use in Uncertainty sampling.
+    synthetic Weber experiment data for use in Uncertainty sampling.
 
     """
-<<<<<<< HEAD
-    # Load the data_closed_loop
-    datafile_path = pathlib.Path(__file__).parent.parent.joinpath(
-        "example/sklearn/darts/weber_data.csv"
-    )
-    data = pd.read_csv(datafile_path)
-    X = data[["S1", "S2"]]
-    y = data["difference_detected"]
-=======
     # Load the data
     resolution = 25
     s1_values = s2_values = np.linspace(0.2, 5.0, resolution)
@@ -37,7 +28,6 @@
     weber_constant = 1.0
     y = weber_constant * np.log(X[:, 1] / X[:, 0])
 
->>>>>>> fc02f538
     y_classified = np.where(y >= 0.5, 1, 0)
 
     # Train logistic regression model
