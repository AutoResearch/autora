from autora_bsr.utils.node import Node
from autora_bsr.utils.prior import get_prior_dict
from typing import List, Union
import numpy as np


def __build_tree_from_literals(literals: List[Union[str, int]], **hyper_params):
    """
    Helper testing function that builds up a valid computation tree with a list of str/int inputs
    where a string input represents an operation (e.g. `inv`, `+`) and an integer indicates which
    feature to use in a leaf node. For the list of valid operations, see `priors.py`.
<<<<<<< HEAD
    The construction is done level-by-level. For example, the list `["sin", "inv", 1, 0] will render
    the following computation tree
=======

    The construction is done level-by-level. For example, the list `["sin", "inv", 1, 0] will render
    the following computation tree

>>>>>>> 5163f63c
                sin (root)
                /       \
             inv      feature 1
             /
        feature 0
<<<<<<< HEAD
    Note that for simplicity this function doesn't check the validity of input list; e.g. using
    a binary operation without specifying the features used by its two leaf nodes might cause error.
=======

    Note that for simplicity this function doesn't check the validity of input list; e.g. using
    a binary operation without specifying the features used by its two leaf nodes might cause error.

>>>>>>> 5163f63c
    Arguments:
        literals: a list of strings and integers that specifies how the tree should be built
        hyper_params: parameters to initialize certain operations
    Returns:
        root: the root node of the tree
    """
    _, _, prior_dict = get_prior_dict()
    root = Node(0)
    node_queue = [root]
    for s in literals:
        node = node_queue.pop(0)
        params = {}
        if isinstance(s, str):
            ops_init = prior_dict[s]["init"]
            # init is a function randomized by some hyper-params
            if callable(ops_init):
                params.update(ops_init(**hyper_params))
            else:  # init is deterministic dict
                params.update(ops_init)
<<<<<<< HEAD
            node.setup(s, prior_dict[s])
        elif isinstance(s, int):
=======
            node.setup(s, prior_dict[s]["fn"], prior_dict[s]["arity"])
        else:
>>>>>>> 5163f63c
            params["feature"] = s
            node.setup(**params)
        if node.left:
            node_queue.append(node.left)
        if node.right:
            node_queue.append(node.right)
    return root


def test_basic_linear_operation():
<<<<<<< HEAD
    root = __build_tree_from_literals(["ln", 0])
=======
    root = __build_tree_from_literals(["linear", 0])
>>>>>>> 5163f63c
    test_x = np.array([[1, 2, 3], [4, 5, 6]])
    test_y = test_x[:, 0]
    assert (test_y - root.evaluate(test_x) < 1e-5).all()


def test_basic_exp_operation():
    root = __build_tree_from_literals(["exp", 0])
    test_x = np.array([[1, 2, 3], [4, 5, 6]])
    test_y = np.exp(test_x[:, 0])
    assert (test_y - root.evaluate(test_x) < 1e-5).all()


def test_basic_inv_operation():
    root = __build_tree_from_literals(["inv", 0])
    test_x = np.array([[1, 2, 3], [4, 5, 6]])
    test_y = 1 / test_x[:, 0]
    assert (test_y - root.evaluate(test_x) < 1e-5).all()


def test_basic_neg_operation():
    root = __build_tree_from_literals(["neg", 0])
    test_x = np.array([[1, 2, 3], [4, 5, 6]])
    test_y = -test_x[:, 0]
    assert (test_y - root.evaluate(test_x) < 1e-5).all()


def test_basic_sin_operation():
    root = __build_tree_from_literals(["sin", 0])
    test_x = np.array([[1, 2, 3], [4, 5, 6]])
    test_y = np.sin(test_x[:, 0])
    assert (test_y - root.evaluate(test_x) < 1e-5).all()


def test_basic_cos_operation():
    root = __build_tree_from_literals(["cos", 0])
    test_x = np.array([[1, 2, 3], [4, 5, 6]])
    test_y = np.cos(test_x[:, 0])
    assert (test_y - root.evaluate(test_x) < 1e-5).all()


def test_basic_plus_operation():
    root = __build_tree_from_literals(["+", 0, 1])
    test_x = np.array([[1, 2, 3], [4, 5, 6]])
    test_y = np.add(test_x[:, 0], test_x[:, 1])
    assert (test_y - root.evaluate(test_x) < 1e-5).all()


def test_basic_minus_operation():
    root = __build_tree_from_literals(["-", 0, 1])
    test_x = np.array([[1, 2, 3], [4, 5, 6]])
    test_y = np.subtract(test_x[:, 0], test_x[:, 1])
    assert (test_y - root.evaluate(test_x) < 1e-5).all()


def test_basic_multiply_operation():
    root = __build_tree_from_literals(["*", 0, 1])
    test_x = np.array([[1, 2, 3], [4, 5, 6]])
    test_y = np.multiply(test_x[:, 0], test_x[:, 1])
<<<<<<< HEAD
    assert (test_y - root.evaluate(test_x) < 1e-5).all()
=======
    assert (test_y - root.evaluate(test_x) < 1e-5).all()
>>>>>>> 5163f63c
<|MERGE_RESOLUTION|>--- conflicted
+++ resolved
@@ -9,29 +9,19 @@
     Helper testing function that builds up a valid computation tree with a list of str/int inputs
     where a string input represents an operation (e.g. `inv`, `+`) and an integer indicates which
     feature to use in a leaf node. For the list of valid operations, see `priors.py`.
-<<<<<<< HEAD
-    The construction is done level-by-level. For example, the list `["sin", "inv", 1, 0] will render
-    the following computation tree
-=======
 
     The construction is done level-by-level. For example, the list `["sin", "inv", 1, 0] will render
     the following computation tree
-
->>>>>>> 5163f63c
+    
                 sin (root)
                 /       \
              inv      feature 1
              /
         feature 0
-<<<<<<< HEAD
-    Note that for simplicity this function doesn't check the validity of input list; e.g. using
-    a binary operation without specifying the features used by its two leaf nodes might cause error.
-=======
 
     Note that for simplicity this function doesn't check the validity of input list; e.g. using
     a binary operation without specifying the features used by its two leaf nodes might cause error.
 
->>>>>>> 5163f63c
     Arguments:
         literals: a list of strings and integers that specifies how the tree should be built
         hyper_params: parameters to initialize certain operations
@@ -51,13 +41,8 @@
                 params.update(ops_init(**hyper_params))
             else:  # init is deterministic dict
                 params.update(ops_init)
-<<<<<<< HEAD
             node.setup(s, prior_dict[s])
         elif isinstance(s, int):
-=======
-            node.setup(s, prior_dict[s]["fn"], prior_dict[s]["arity"])
-        else:
->>>>>>> 5163f63c
             params["feature"] = s
             node.setup(**params)
         if node.left:
@@ -68,11 +53,7 @@
 
 
 def test_basic_linear_operation():
-<<<<<<< HEAD
     root = __build_tree_from_literals(["ln", 0])
-=======
-    root = __build_tree_from_literals(["linear", 0])
->>>>>>> 5163f63c
     test_x = np.array([[1, 2, 3], [4, 5, 6]])
     test_y = test_x[:, 0]
     assert (test_y - root.evaluate(test_x) < 1e-5).all()
@@ -131,8 +112,4 @@
     root = __build_tree_from_literals(["*", 0, 1])
     test_x = np.array([[1, 2, 3], [4, 5, 6]])
     test_y = np.multiply(test_x[:, 0], test_x[:, 1])
-<<<<<<< HEAD
-    assert (test_y - root.evaluate(test_x) < 1e-5).all()
-=======
-    assert (test_y - root.evaluate(test_x) < 1e-5).all()
->>>>>>> 5163f63c
+    assert (test_y - root.evaluate(test_x) < 1e-5).all()