<?xml version="1.0" encoding="UTF-8"?>
<module type="PYTHON_MODULE" version="4">
  <component name="NewModuleRootManager">
<<<<<<< HEAD
    <content url="file://$MODULE_DIR$" />
    <orderEntry type="jdk" jdkName="Poetry (autora) (2)" jdkType="Python SDK" />
=======
    <content url="file://$MODULE_DIR$">
      <sourceFolder url="file://$MODULE_DIR$/autora" isTestSource="false" />
      <sourceFolder url="file://$MODULE_DIR$/tests" isTestSource="true" />
      <excludeFolder url="file://$MODULE_DIR$/.pytest_cache" />
      <excludeFolder url="file://$MODULE_DIR$/.mypy_cache" />
      <excludeFolder url="file://$MODULE_DIR$/example/studies/Weber Sampled/modeling" />
      <excludeFolder url="file://$MODULE_DIR$/example/studies/Weber/modeling" />
      <excludeFolder url="file://$MODULE_DIR$/.venv" />
      <excludeFolder url="file://$MODULE_DIR$/.vscode" />
      <excludeFolder url="file://$MODULE_DIR$/site" />
    </content>
    <orderEntry type="jdk" jdkName="Poetry (autora)" jdkType="Python SDK" />
>>>>>>> 9a7e7b81
    <orderEntry type="sourceFolder" forTests="false" />
  </component>
  <component name="PyDocumentationSettings">
    <option name="format" value="GOOGLE" />
    <option name="myDocStringFormat" value="Google" />
  </component>
</module><|MERGE_RESOLUTION|>--- conflicted
+++ resolved
@@ -1,10 +1,6 @@
 <?xml version="1.0" encoding="UTF-8"?>
 <module type="PYTHON_MODULE" version="4">
   <component name="NewModuleRootManager">
-<<<<<<< HEAD
-    <content url="file://$MODULE_DIR$" />
-    <orderEntry type="jdk" jdkName="Poetry (autora) (2)" jdkType="Python SDK" />
-=======
     <content url="file://$MODULE_DIR$">
       <sourceFolder url="file://$MODULE_DIR$/autora" isTestSource="false" />
       <sourceFolder url="file://$MODULE_DIR$/tests" isTestSource="true" />
@@ -17,11 +13,11 @@
       <excludeFolder url="file://$MODULE_DIR$/site" />
     </content>
     <orderEntry type="jdk" jdkName="Poetry (autora)" jdkType="Python SDK" />
->>>>>>> 9a7e7b81
     <orderEntry type="sourceFolder" forTests="false" />
   </component>
   <component name="PyDocumentationSettings">
     <option name="format" value="GOOGLE" />
     <option name="myDocStringFormat" value="Google" />
+    <option name="renderExternalDocumentation" value="true" />
   </component>
 </module>