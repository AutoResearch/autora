--- conflicted
+++ resolved
@@ -132,12 +132,7 @@
     
 #### Command Line `poetry` Setup
 
-<<<<<<< HEAD
-If you need more control over the `poetry` environment than offered by PyCharm, then you can set up a new environment from the command line as follows: 
-
-=======
->>>>>>> a2953c41
-From the `<project directory>`, run the following commands:
+If you need more control over the `poetry` environment than offered by PyCharm, then you can set up a new environment from the command line as follows. From the `<project directory>`, run the following commands:
 
 Activate the target version of `python` using `pyenv`:
 ```shell
