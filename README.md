# Autonomous Empirical Research
Autonomous Empirical Research is an open source AI-based system for automating each aspect empirical research in the behavioral sciences, from the construction of a scientific hypothesis to conducting novel experiments.

# Contributors (Alphabetic Order)
Ben Andrew, Hannah Even, Ioana Marinescu, Sebastian Musslick, Sida Li

# Getting started

To use the AER package you need:
- `python` and packages as specified in the `pyproject.toml` file,
- `graphviz` for some visualizations.

To develop the AER package, you also need:
- `git`, the source control tool,
- `pre-commit` which is used for handling git pre-commit hooks.

We recommend setting up your development environment using:
- `pyenv` which is used for installing different versions of `python`,
- `poetry`, which handles resolving dependencies between `python` modules and ensures that you are using the same package versions as other members of the development team.

You should also consider using an IDE. We recommend: 
- PyCharm (academic licenses for PyCharm professional edition are available for free). This is a `python`-specific integrated development environment which comes with extremely powerful tools for changing the structure of `python` code, running tests, etc. 
- Visual Studio Code (free). This is a powerful general text editor with plugins to support `python` development. 

The following sections describe how to install and configure the recommended setup recommended for developing AER.

*Note: For end-users, it may be more appropriate to use an environment manager like `Anaconda` or `Miniconda` instead of `poetry`, but this is not currently supported.*


## Development Setup on macOS

### Prerequisites

For macOS we strongly recommend using `homebrew` to manage packages.

Visit [https://brew.sh](https://brew.sh) and run the installation instructions.

### Clone Repository

We recommend using the GitHub CLI to clone the repository. Install it: 

```shell
brew install gh
```

Clone the repository. Run:
```shell
gh repo clone AutoResearch/AER
```

... and following the prompts to authenticate to GitHub. It should clone the repository to a new directory. This is referred to as the `<project directory>` in the rest of this readme.

### Install Dependencies

Open the repository directory in the terminal.

Install the dependencies, which are listed in the [`Brewfile`](./Brewfile) by running:

```shell
brew bundle
```

### Install `python`

We recommend using `pyenv` to manage `python` versions. 

#### Initialize pyenv
Run the initialization script as follows:

```shell
pyenv init
``` 
... then follow the instructions and add some lines to your shell environment, modifying the following files:
- If you use `zsh`, you'll modify `~/.zshrc` and `~/.zprofile`, 
- If you use `bash`, you'll modify `~/.bash_profile`.

#### Restart shell session

After making these changes, restart your shell session by executing:

```shell
exec "$SHELL" 
```

#### Install `python`

Install a `python` version listed in the [`pyproject.toml`](./pyproject.toml) file. The entry looks like:  

```toml
python = '>=3.8.13,<3.11'
```

In this case, you could install version 3.8.13 as follows:

```shell
pyenv install 3.8.13
```

### Install Pre-Commit Hooks

If you wish to commit to the repository, you should install the pre-commit hooks with the following command: 
```shell
pre-commit install
```

For more information on pre-commit hooks, see [Pre-Commit-Hooks](#pre-commit-hooks)

### Configure your development environment

There are two suggested options for initializing an environment:
- _(Recommended)_ Using PyCharm,
- _(Advanced)_ Using `poetry` from the command line.

#### PyCharm configuration

Set up the Virtual environment – an isolated version of `python` and all the packages required to run AER and develop it further – as follows:
- Open the `<project directory>` in PyCharm.
- Navigate to PyCharm > Preferences > Project: AER > Python Interpreter
- Next to the drop-down list of available interpreters, click the "gear" symbol and choose "Add" to initialize a new interpreter. 
- Select "Poetry environment" in the list on the left. Specify the following:  
  - Python executable: select the path to the installed `python` version you wish to use, e.g. 
    `~/.pyenv/versions/3.8.13/bin/python3`
  - Select "install packages from pyproject.toml"
  - Poetry executable: select the path to the poetry installation you have, e.g. 
    `/opt/homebrew/bin/poetry`
  - Click "OK" and wait while the environment builds.
  - Run the "Python tests for aer" Run/Debug configuration in the PyCharm interface, and check that there are no errors.

Additional setup steps for PyCharm:

- You can (and should) completely hide the IDE-specific directory for Visual Studio Code in PyCharm by adding `.vscode` to the list of ignored folder names in Preferences > Editor > File Types > Ignored Files and Folders. This only needs to be done once.
    
#### Command Line `poetry` Setup

If you need more control over the `poetry` environment than offered by PyCharm, then you can set up a new environment from the command line as follows. From the `<project directory>`, run the following commands:

Activate the target version of `python` using `pyenv`:
```shell
pyenv shell 3.8.13
```

Set up a new poetry environment with that `python` version:
```shell
poetry env use $(pyenv which python) 
```

Update the installation utilities within the new environment:
```shell
poetry run python -m pip install --upgrade pip setuptools wheel
```

Use the `pyproject.toml` file to resolve and then install all the dependencies
```shell
poetry install
```

##### Using `poetry` interactively

To run interactive commands, you can activate the poetry virtual environment. From the `<project directory>` directory, run:

```shell
poetry shell
```

This spawns a new shell where you have access to the poetry `python` and all the packages installed using `poetry install`. You should see the prompt change:

```
% poetry shell
Spawning shell within /Users/me/Library/Caches/pypoetry/virtualenvs/aer-2PgcgopX-py3.8
Restored session: Fri Jun 24 12:34:56 EDT 2022
(aer-2PgcgopX-py3.8) % 
```

If you execute `python` and then `import numpy`, you should be able to see that `numpy` has been imported from the `aer-2PgcgopX-py3.8` environment :

```
(aer-2PgcgopX-py3.8) % python
Python 3.8.13 (default, Jun 16 2022, 12:34:56) 
[Clang 13.1.6 (clang-1316.0.21.2.5)] on darwin
Type "help", "copyright", "credits" or "license" for more information.
>>> import numpy
>>> numpy
<module 'numpy' from '/Users/me/Library/Caches/pypoetry/virtualenvs/aer-2PgcgopX-py3.8/lib/python3.8/site-packages/numpy/__init__.py'>
```

To deactivate the `poetry` environment, `exit` the session. This should return you to your original prompt, as follows:
```
(aer-2PgcgopX-py3.8) % exit

Saving session...
...saving history...truncating history files...
...completed.
% 
```

##### Using `poetry` non-interactively

You can run python programs using poetry without activating the poetry environment, by using `poetry run {command}`. For example, to run the tests, execute:

```shell
poetry run python -m unittest
```

It should return something like:

```
% poetry run python -m unittest
.
--------------------------------
Ran 1 test in 0.000s

OK
```

#### Visual Studio Code Configuration

After installing Visual Studio Code and the other prerequisites, carry out the following steps:

- Open the `<project directory>` in Visual Studio Code
- Install the Visual Studio Code plugin recommendations suggested with the project. These include:
  - `python`
  - `python-environment-manager`
- Run the [Command Line poetry Setup](#command-line-poetry-setup) specified above. This can be done in the built-in terminal if desired (Menu: Terminal > New Terminal).
- Select the `python` option in the vertical bar on the far left of the window (which appear after installing the plugins). Under the title "PYTHON: ENVIRONMENTS" should be a list of `python` environments. If these do not appear:
  - Ensure the python-environment-manager is installed correctly.
  - Ensure the python-environment-manager is activated.

- Locate the correct `poetry` environment. Click the "thumbs up" symbol next to the poetry environment name to "set as active workspace interpreter".

- Check that the `poetry` environment is correctly set-up. 
  - Open a new terminal within Visual Studio Code (Menu: Terminal > New Terminal). 
  - It should execute something like `source /Users/me/Library/Caches/pypoetry/virtualenvs/aer-2PgcgopX-py3.8/bin/activate` before offering you a prompt.
  - If you execute `which python` it should return the path to your python executable in the `.../aer-2PgcgopX-py3.8/bin` directory.
  - Ensure that there are no errors when you run: 
    ```shell
    python -m unittest
    ```
    in the built-in terminal. 

## Development Setup on Windows

Windows is not yet officially supported. You may be able to follow the same approach as for macOS to set up your development environment, with some modifications, e.g.:
- Using `chocolatey` in place of `homebrew`,
- Using the GitHub Desktop application in place of the GitHub CLI.

If you successfully set up AER on Windows, please update this readme.

Please update this readme 

## Development Practices

### Running the tests

You should run the tests before you commit code to the repository, to ensure that you've not broken anything. 

The unit tests can be run as follows (starting in the root directory of the repository):

```shell
poetry run python -m unittest
```

You can also use the run configuration "Python tests for aer" in PyCharm.

### Pre-Commit Hooks

We use [`pre-commit`](https://pre-commit.com) to manage pre-commit hooks. 

Pre-commit hooks are programs which run before each git commit, and can read and potentially modify the files which are to be committed. 

We use pre-commit hooks to:
- enforce coding guidelines, including the `python` style-guide [PEP8](https://peps.python.org/pep-0008/) (`black` and `flake8`), 
- to check the order of `import` statements (`isort`),
- to check the types of `python` objects (`mypy`).

The hooks and their settings are specified in [`.pre-commit-config.yaml`](./.pre-commit-config.yaml).

See the section [Install Pre-commit Hooks](#install-pre-commit-hooks) for installation instructions.

#### Handling Pre-Commit Hook Errors

If your `git commit` fails because of the pre-commit hook, then you should:

1. Run the pre-commit hooks on the files which you have staged, by running the following command in your terminal: 
    ```zsh
    $ pre-commit run
    ```

2. Inspect the output. It might look like this:
   ```
   $ pre-commit run
   black....................Passed
   isort....................Passed
   flake8...................Passed
   mypy.....................Failed
   - hook id: mypy
   - exit code: 1
   
   example.py:33: error: Need type annotation for "data" (hint: "data: Dict[<type>, <type>] = ...")
   Found 1 errors in 1 files (checked 10 source files)
   ```
3. Fix any errors which are reported.
   **Important: Once you've changed the code, re-stage the files it to Git. 
   This might mean unstaging changes and then adding them again.**
4. If you have trouble:
   - Do a web-search to see if someone else had a similar error in the past.
   - Check that the tests you've written work correctly.
   - Check that there aren't any other obvious errors with the code.
   - If you've done all of that, and you still can't fix the problem, get help from someone else on the team.
5. Repeat 1-4 until all hooks return "passed", e.g.
   ```
   $ pre-commit run
   black....................Passed
   isort....................Passed
   flake8...................Passed
   mypy.....................Passed
   ```

<<<<<<< HEAD
It's easiest to solve these kinds of problems if you make small commits, often.  
=======
It's easiest to solve these kinds of problems if you make small commits, often.  

# Documentation

Documentation is automatically generated using [Material for MkDocs](https://squidfunk.github.io/mkdocs-material/) based on docstrings in files in the `aer/` directory. 

## Commands

Build and serve the documentation using the following commands:

* `poetry run mkdocs serve` - Start the live-reloading docs server.
* `poetry run mkdocs build` - Build the documentation site.
* `poetry run mkdocs gh-deploy` - Build the documentation and serve at https://AutoResearch.github.io/AER/
* `poetry run mkdocs -h` - Print help message and exit.

## Documentation layout
```
mkdocs.yml    # The configuration file for the documentation.
docs/         # Directory for static pages to be included in the documentation.
    index.md  # The documentation homepage.
    ...       # Other markdown pages, images and other files.
aer/          # The directory containing the source code.
```
>>>>>>> c03de864
<|MERGE_RESOLUTION|>--- conflicted
+++ resolved
@@ -315,9 +315,6 @@
    mypy.....................Passed
    ```
 
-<<<<<<< HEAD
-It's easiest to solve these kinds of problems if you make small commits, often.  
-=======
 It's easiest to solve these kinds of problems if you make small commits, often.  
 
 # Documentation
@@ -340,5 +337,4 @@
     index.md  # The documentation homepage.
     ...       # Other markdown pages, images and other files.
 aer/          # The directory containing the source code.
-```
->>>>>>> c03de864
+```