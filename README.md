# Autonomous Empirical Research
Autonomous Empirical Research is an open source AI-based system for automating each aspect empirical research in the behavioral sciences, from the construction of a scientific hypothesis to conducting novel experiments.

# Contributors (Alphabetic Order)
Ben Andrew, Hannah Even, Ioana Marinescu, Sebastian Musslick, Sida Li

# Getting started (development)

<<<<<<< HEAD
This package requires the following:
- python and modules as described in the `pyproject.toml` file
- the `graphviz` package (for the GUI)
- the python command line tool `pre-commit` (for making changes to the repository)

Depending on your computer, the steps to get the environment working will vary. A common setup with MacOS is described below.

You should also consider using an IDE. We recommend: 
- PyCharm (academic licenses for PyCharm pro are available for free). This is a `python`-specific integrated development environment which comes with extremely powerful tools for changing the structure of `python` code, running tests, etc. 
- Visual Studio Code (free). This is a powerful general text editor with a large number of plugins available for different tasks. 


## Basic Setup on MacOS 

For MacOS, we recommend using the following setup:
- `homebrew` as the package manager for the system,
- `pyenv` for managing python versions,
- `pipx` for installing python command line utilities,
- `poetry` for managing the python environment itself.

### Install `homebrew`

Visit [https://brew.sh](https://brew.sh) and run the install instructions.


### Install other external dependencies

This is a good time to check that the other external dependencies are fulfilled. You can install them as follows:

```zsh
brew install graphviz
```

### Install pyenv

`pyenv` allows installing different versions of python. Install it using: 

```zsh
brew install pyenv
```

Then run the initialization script:
```zsh
pyenv init
# ... then follow the instructions and add some lines to your `~/.zshrc` file.
``` 

### Install python

Install the python version you want to use. 

We suggest using the version listed in the file [`pyproject.toml`](./pyproject.toml), which looks like:

```toml
[tool.poetry.dependencies]
python = '>=3.8.13,<3.11'
```

For instance, if you decide to use `python 3.8.13`, you would run:

```zsh
pyenv install 3.8.13
pyenv shell 3.8.13  # this activates the version of python you just installed for the current session
```

### Install `pipx`

We suggest using `pipx` to manage command line utilities like poetry. In the same session where you activated `python` run the following commands:

```zsh
python -m pip install pipx
pipx ensurepath  # allows you to access the pipx executable
pipx completions  # optional
```

You should check that your `~/.zshrc` includes a line like 

```
export PATH="$PATH:/Users/me/.local/bin"
``` 

... so that the pipx executables are on the `$PATH`.

### Install Poetry

Now you can install the `python` package manager `poetry` as follows:

```zsh
pipx install poetry
```

If all is well, then when you open a new terminal window and execute 
```zsh
poetry --version
```

it should return something like:
```zsh
Poetry version 1.1.13
```

## Set up the `python` environment

You can use the `python` version already installed with the `poetry` package manager to create an isolated environment where you can run the AER code. `poetry` handles resolving dependencies between `python` modules and ensures that you are using the same package versions as other members of the development team (which is a good thing).

There are two suggested options for initializing an environment:
- On the command line using `poetry` directly,
- Using your IDE to initialize the `poetry` environment. 

*Note: For end-users, it may be more appropriate to use an environment manager like `Anaconda` or `Miniconda` instead of `poetry`, but this is not currently supported.*

### Command Line `poetry` Setup

From the [`AER`](./.) directory, run:

```zsh
# First tell poetry to save the environment in the AER/.venv/ directory:
poetry config virtualenvs.in-project true  

# Set up a new environment with the version of python you installed earlier
poetry env use 3.8  # '3.8' needs to match the version of python you installed with pyenv

# Update the installation utilities within the new environment
poetry run python -m pip install --upgrade pip setuptools wheel

# Use the pyproject.toml file to resolve and then install all of the dependencies
poetry install
```

Check that the `poetry` environment is correctly set-up.

- Run: 
```zsh
poetry run python -m unittest aer
```
- Activate the `poetry` environment in the current shell session.
- If you execute `which python` it should return the path to your python executable in the .venv/ directory.
  

### PyCharm `poetry` Setup

- Open the project directory in PyCharm.
- Navigate to Preferences > Project > Python Interpreter
- Add a new interpreter. Select "Poetry environment" in the list on the left.

- **If you have _not_ already initialized a `poetry` environment**, specify the following:  
  - Python executable: select the path to an installed python version you wish to use, e.g. 
    `~/.pyenv/versions/3.8.13/bin/python3`
  - Select "install packages from pyproject.toml"
  - Poetry executable: select the path to the poetry installation you have, e.g. 
    `~/.local/pipx/venvs/poetry/bin/poetry`
  - Click "OK" and wait while the environment builds.

- **If you have already initialized a `poetry` environment**, 
  - ... select the path to it in the "existing environment" dropdown.

- Run the "Python tests for aer" Run/Debug configuration in the PyCharm interface, and check 
  that there are no errors.

### Visual Studio Code `poetry` setup

Prerequisite: run the [Command Line Setup](#command-line-poetry-setup) specified above.

Then:
- Open the project directory in Visual Studio Code
- Install the VSCode plugin recommendations suggested. These include:
  - python
  - python-environment-manager

- **If you have _not_ already initialized a `poetry` environment**:
  - Open a new terminal within Visual Studio Code (Menu: Terminal > New Terminal). 
  - Carry out the [Command Line Setup](#command-line-poetry-setup) specified above.
  - If the python-environment-manager plugin is working correctly, it will suggest adding the environment to the workspace. Do that. If it doesn't, carry out the steps specified below for if you have already initialized a `poetry` environment. 


- **If you have already initialized a `poetry` environment**:
  - Select the `python` option in the vertical bar on the far left of the window. Under the title "PYTHON: ENVIRONMENTS" should be a list of `python` environments. If these do not appear:
    - Ensure the python-environment-manager is installed correctly.
    - Ensure the python-environment-manager is activated.

  - Locate the correct poetry environment. Click the "thumbs up" symbol next to the poetry environment name to "set as active workspace interpreter".
  - Alternatively: Open the command pallete (MacOS: ⇧+⌘+P), enter "Python: Select Interpreter" then hit return. Select the python in the correct environment and hit return.

- Check that the `poetry` environment is correctly set-up. 
  - Open a new terminal within Visual Studio Code (Menu: Terminal > New Terminal). 
  - It should execute something like `source /Users/me/Developer/AER/.venv/bin/activate` before offering you a prompt.
  - If you execute `which python` it should return the path to your python executable in the .venv/ directory.
    - If this does not happen, repeat the steps "If you have already initialized a `poetry` environment" above.
    - If `which python` still does not return the path to your python executable in the .venv/ directory, reach out to someone else who uses Visual Studio Code. If you're on the AER team, post a question in the Slack channel.
  - Run `python -m unittest aer` and ensure that there are no errors.
  

## Set up the Pre-Commit Hooks

We use [`pre-commit`](https://pre-commit.com) to manage pre-commit hooks.
=======
## Running the tests
You should run the tests before you commit code to the repository, to ensure that you've not broken anything. 

The unit tests can be run as follows (starting in the root directory of the repository):

```zsh
$ python -m unittest
```

## Pre-Commit Hooks
>>>>>>> d14f5e5d

Pre-commit hooks are programs which run before each git commit and which check that the files to be committed: 
- are correctly formatted and 
- have no obvious coding errors.

Pre-commit hooks are intended to enforce coding guidelines, including the Python style-guide [PEP8](https://peps.python.org/pep-0008/). 

`pre-commit` is installed by poetry as a development dependency. 

The hooks and their settings are specified in [`.pre-commit-config.yaml`](./.pre-commit-config.yaml).

After cloning the repository and installing the dependencies, you should run:
```zsh
$ pre-commit install
```

to set up the pre-commit hooks.


### Handling Pre-Commit Hook Errors

If your `git commit` fails because of the pre-commit hook, then you should:

1. Run the pre-commit hooks on the files which you have staged, by running the following  command in your terminal: 
    ```zsh
    $ pre-commit run
    ```
   

2. Inspect the output. It might look like this:
   ```
   $ pre-commit run
   black....................................................................Passed
   isort....................................................................Passed
   flake8...................................................................Passed
   mypy.....................................................................Failed
   - hook id: mypy
   - exit code: 1
   
   example.py:33: error: Need type annotation for "data" (hint: "data: Dict[<type>, <type>] = ...")
   Found 1 errors in 1 files (checked 10 source files)
   ```
3. Fix any errors which are reported.
   **Important: Once you've changed the code, re-stage the files it to Git. This might mean 
   unstaging changes and then adding them again.**
4. If you have trouble:
   - Do a web-search to see if someone else had a similar error in the past.
   - Check that the tests you've written work correctly.
   - Check that there aren't any other obvious errors with the code.
   - If you've done all of that, and you still can't fix the problem, get help from someone else on the team.
5. Repeat 1-4 until all hooks return "passed", e.g.
   ```
   $ pre-commit run
   black....................................................................Passed
   isort....................................................................Passed
   flake8...................................................................Passed
   mypy.....................................................................Passed
   ```

It's easiest to solve these kinds of problems if you make small commits, often.  <|MERGE_RESOLUTION|>--- conflicted
+++ resolved
@@ -6,7 +6,6 @@
 
 # Getting started (development)
 
-<<<<<<< HEAD
 This package requires the following:
 - python and modules as described in the `pyproject.toml` file
 - the `graphviz` package (for the GUI)
@@ -198,22 +197,20 @@
     - If `which python` still does not return the path to your python executable in the .venv/ directory, reach out to someone else who uses Visual Studio Code. If you're on the AER team, post a question in the Slack channel.
   - Run `python -m unittest aer` and ensure that there are no errors.
   
+## Running the tests
+
+You should run the tests when you set up a new `python`/`poetry` environment, before you commit code to 
+the repository, and before & after you merge a branch, to ensure that you've not broken anything. 
+
+The unit tests can be run as follows (starting in the root directory of the repository):
+
+```zsh
+poetry run python -m unittest
+```
 
 ## Set up the Pre-Commit Hooks
 
 We use [`pre-commit`](https://pre-commit.com) to manage pre-commit hooks.
-=======
-## Running the tests
-You should run the tests before you commit code to the repository, to ensure that you've not broken anything. 
-
-The unit tests can be run as follows (starting in the root directory of the repository):
-
-```zsh
-$ python -m unittest
-```
-
-## Pre-Commit Hooks
->>>>>>> d14f5e5d
 
 Pre-commit hooks are programs which run before each git commit and which check that the files to be committed: 
 - are correctly formatted and 
