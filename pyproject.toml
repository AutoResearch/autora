[tool.poetry]
name = "autora"
version = "1.0.0"
description = "Autonomous Research Assistant (AutoRA) is a framework for implementing machine learning tools which autonomously and iteratively generate 1) new theories to describe real-world data, and 2) experiments to invalidate those theories and seed a new cycle of theory-making. The experiments will be run online via crowd-sourcing platforms (MTurk, Prolific)."
authors = [
    "Sebastian Musslick <sebastian_musslick@brown.edu>",
    "John Gerrard Holland <john_holland1@brown.edu>",
]
readme = "README.md"
homepage = "https://musslick.github.io/AER_website/Research.html"
repository = "https://github.com/AutoResearch/autora"
documentation = "https://autoresearch.github.io/autora/"

[tool.poetry.dependencies]
python = ">=3.8,<3.11"
numpy = "^1.23.1"
scipy = "^1.9.3"
imageio = "^2.9.0"
matplotlib = "^3.2.1"
pandas = "^1.4.2"
graphviz = ">=0.14.1,<0.21.0"
seaborn = ">=0.11.1,<0.13.0"
<<<<<<< HEAD
tinkerforge = {version = "^2.1.25", optional=true}
torch = "1.12.1"
=======
scipy = "^1.7.1"
>>>>>>> b6fe6be3
scikit-learn = "^1.1.1"
tinkerforge = {version = "^2.1.25", optional=true}
torch = "1.12.1"
tqdm = "^4.64.0"
sympy = "^1.10.1"

[tool.poetry.extras]
tinkerforge = ["tinkerforge"]

[tool.poetry.group.dev.dependencies]
jupyter = "^1.0.0"
pytest = "^7.1.0"
ipython = "^8.4.0"
ipywidgets = "^7.7.1"

[tool.poetry.group.docs.dependencies]
mkdocs-material = "^8.3.8"
mkdocs-gen-files = "^0.3.4"
mkdocs-literate-nav = "^0.4.1"
mkdocs-section-index = "^0.3.4"
mkdocstrings-python = "^0.7.1"

[tool.poetry.group.ci.dependencies]
flake8 = "^5.0.4"
pytest = "^7.1.2"
pre-commit = "^2.20.0"

[build-system]
requires = ["poetry-core>=1.0.0"]
build-backend = "poetry.core.masonry.api"

[tool.isort]
profile = "black"<|MERGE_RESOLUTION|>--- conflicted
+++ resolved
@@ -20,12 +20,7 @@
 pandas = "^1.4.2"
 graphviz = ">=0.14.1,<0.21.0"
 seaborn = ">=0.11.1,<0.13.0"
-<<<<<<< HEAD
-tinkerforge = {version = "^2.1.25", optional=true}
-torch = "1.12.1"
-=======
 scipy = "^1.7.1"
->>>>>>> b6fe6be3
 scikit-learn = "^1.1.1"
 tinkerforge = {version = "^2.1.25", optional=true}
 torch = "1.12.1"
