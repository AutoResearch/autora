{% set name = "autora" %}
<<<<<<< HEAD
{% set version = "1.0.0" %}
=======
{% set version = "1.0.0a7" %}
>>>>>>> 36ceb52d

package:
  name: "{{ name|lower }}"
  version: "{{ version }}"

source:
  path: ../../

build:
  number: 0
  noarch: python
  script: "{{ PYTHON }} -m pip install . -vv"

requirements:
  host:
    - python
    - pip
    - poetry
    - graphviz
    - python-graphviz >=0.14.1,<0.15.0
    - imageio >=2.9.0
    - matplotlib >=3.2.1,<4.0.0
    - numpy >=1.18,<2.0
    - pandas >=1.4.2,<2.0.0
    - scikit-learn >=1.1.1,<2.0.0
    - scipy >=1.7.1,<2.0.0
    - seaborn >=0.11.1,<0.12.0
    - pytorch >=1.11.0,<2.0.0
    - tqdm >=4.64.0,<5.0.0
  run:
    - python
    - graphviz
    - python-graphviz >=0.14.1,<0.15.0
    - imageio >=2.9.0,<3.0.0
    - matplotlib >=3.2.1,<4.0.0
    - numpy >=1.18,<2.0
    - pandas >=1.4.2,<2.0.0
    - scikit-learn >=1.1.1,<2.0.0
    - scipy >=1.7.1,<2.0.0
    - seaborn >=0.11.1,<0.12.0
    - pytorch >=1.11.0,<2.0.0
    - tqdm >=4.64.0,<5.0.0

test:
  imports:
    - autora
    - autora.skl
    - autora.theorist
    - autora.theorist.darts
    - autora.variable

about:
  home: https://musslick.github.io/AER_website/Resources.html
  license: UNKNOWN
  license_family: OTHER
  license_file: LICENSE.md
  summary: "Autonomous Research Assistant (AutoRA) is a framework for implementing machine learning tools which autonomously and iteratively generate 1) new theories to describe real-world data, and 2) experiments to invalidate those theories and seed a new cycle of theory-making. The experiments will be run online via crowd-sourcing platforms (MTurk, Prolific)."
  doc_url: https://autoresearch.github.io/autora/
  dev_url: https://github.com/AutoResearch/autora

extra:
  recipe-maintainers:
    - musslick
    - hollandjg<|MERGE_RESOLUTION|>--- conflicted
+++ resolved
@@ -1,9 +1,5 @@
 {% set name = "autora" %}
-<<<<<<< HEAD
 {% set version = "1.0.0" %}
-=======
-{% set version = "1.0.0a7" %}
->>>>>>> 36ceb52d
 
 package:
   name: "{{ name|lower }}"
