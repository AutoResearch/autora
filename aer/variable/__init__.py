<<<<<<< HEAD
from dataclasses import dataclass, field
=======
from abc import abstractmethod
>>>>>>> 54af34e9
from enum import Enum
from typing import Iterator, Sequence

import numpy as np


class ValueType(str, Enum):
    """Specifies supported value types supported by Variables."""

    REAL = "real"
    SIGMOID = "sigmoid"
    PROBABILITY = "probability"  # single probability
    PROBABILITY_SAMPLE = "probability_sample"  # sample from single probability
    PROBABILITY_DISTRIBUTION = (
        "probability_distribution"  # probability distribution over classes
    )
    CLASS = "class"  # sample from probability distribution over classes


class Variable:
    """Describes an experimental variable: name, type, range, units, and value of a variable."""

    def __init__(
        self,
        name="",
        value_range=(0, 1),
        units="",
        type=ValueType.REAL,
        variable_label="",
        rescale=1,
        is_covariate=False,
        participant=None,
    ):

        self._name = name
        self._units = units
        self._value_range = value_range
        self._value = 0
        self.type = type
        if variable_label == "":
            self._variable_label = self._name
        else:
            self._variable_label = variable_label
        self._rescale = rescale
        self._is_covariate = is_covariate
        self._participant = participant

    def __get_value_range__(self):
        """Get range of variable.
        The variable range determines the minimum and maximum allowed value
        to be manipulated or measured."""
        return self._value_range

    def __set_value_range__(self, value_range):
        """Set range of variable.
        The variable range determines the minimum and maximum allowed value
        to be manipulated or measured."""
        self._value_range = value_range

    def __cap_value__(self, value):
        """Cap value of variable."""
        minimum = self._value_range[0]
        maximum = self._value_range[1]
        return np.min([np.max([value, minimum]), maximum])

    def get_value(self):
        """Get value."""
        return self._value * self._rescale

    def set_value(self, value):
        """Set value."""
        self._value = self.__cap_value__(value)

    def get_value_from_dict(self, dictionary, position):
        """Reads value of independent variable from a dictionary."""

        value_list = dictionary[self.get_name()]

        if position > len(value_list):
            raise Exception(
                f"Queried position "
                f"{str(position)}"
                f" for variable "
                f"{self.get_name()}"
                f"'exceeds number of available positions for that variable in the dictionary."
            )

        return value_list[position] * self._rescale

    def get_value_list_from_dict(self, dictionary):
        """Gets the rescaled values of independent variables from a dictionary."""
        value_list = dictionary[self.get_name()]

        rescaled_list = [element * self._rescale for element in value_list]

        return rescaled_list

    def set_value_from_dict(self, dictionary, position):
        """
        Reads and sets value of independent variable from a dictionary
        with variable_label being the key
        """

        value_list = dictionary[self.get_name()]

        if position > len(value_list):
            raise Exception(
                f"Queried position "
                f"{str(position)}"
                f" for variable "
                f"{self.get_name()}"
                f" exceeds number of available positions for that variable in the dictionary."
            )

        self.set_value(value_list[position])

    def get_name(self):
        """Get variable name."""
        return self._name

    def set_name(self, name):
        """Set variable name."""
        self._name = name

    def get_units(self):
        """Get variable units."""
        return self._units

    def set_units(self, units):
        """Set variable units."""
        self._units = units

    def get_variable_label(self):
        """Get variable label."""
        return self._variable_label

    def set_variable_label(self, variable_label):
        """Set variable label."""
        self._variable_label = variable_label

    def set_covariate(self, is_covariate):
        """Set whether this dependent variable is treated as covariate."""
        self._is_covariate = is_covariate


class IV(Variable):
    def __init__(self, *args, **kwargs):
        self._name = "IV"
        self._variable_label = "Independent Variable"

        super().__init__(*args, **kwargs)

    # Method for measuring dependent variable.
    @abstractmethod
    def manipulate(self):
        pass


class DV(Variable):
    def __init__(self, *args, **kwargs):
        self._name = "DV"
        self._variable_label = "Dependent Variable"

        self._is_covariate = False

        super().__init__(*args, **kwargs)

    # Method for measuring dependent variable.
    @abstractmethod
    def measure(self):
        pass

    # Get whether this dependent variable is treated as covariate.
    def __is_covariate__(self):
        return self._is_covariate

    # Set whether this dependent variable is treated as covariate.
    def __set_covariate__(self, is_covariate):
        self._is_covariate = is_covariate


class IVInSilico(IV):
    _variable_label = "IV"
    _name = "independent variable"
    _units = "activation"
    _priority = 0
    _value_range = (0, 1)
    _value = 0

    def __init__(self, *args, **kwargs):
        super(IVInSilico, self).__init__(*args, **kwargs)

    def manipulate(self):
        self._participant.set_value(self._name, self.get_value())


class DVInSilico(DV):
    _variable_label = "DV"
    _name = "dependent variable"
    _units = "activation"
    _priority = 0
    _value_range = (0, 1)
    _value = 0

    def __init__(self, *args, **kwargs):
        super(DVInSilico, self).__init__(*args, **kwargs)

    def measure(self):
        measurement = self._participant.get_value(self._name)
        self.set_value(measurement)


@dataclass(frozen=True)
class VariableCollection:
    """Immutable metadata about dependent / independent variables and covariates."""

    independent_variables: Sequence[Variable]
    dependent_variables: Sequence[Variable]
    covariates: Sequence[Variable] = field(default_factory=list)

    @property
    def all_variables(self) -> Iterator[Variable]:
        for vars in (
            self.independent_variables,
            self.dependent_variables,
            self.covariates,
        ):
            for v in vars:
                yield v

    @property
    def variable_names(self):
        return (v.get_name() for v in self.all_variables)<|MERGE_RESOLUTION|>--- conflicted
+++ resolved
@@ -1,8 +1,5 @@
-<<<<<<< HEAD
+from abc import abstractmethod
 from dataclasses import dataclass, field
-=======
-from abc import abstractmethod
->>>>>>> 54af34e9
 from enum import Enum
 from typing import Iterator, Sequence
 
